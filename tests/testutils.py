--- conflicted
+++ resolved
@@ -460,7 +460,6 @@
             return True
 
 
-<<<<<<< HEAD
 def slow(f):
     """Decorator to mark slow tests we may want to skip
 
@@ -474,7 +473,7 @@
             return self.skipTest("slow test")
         return f(self)
     return slow_
-=======
+
+
 def assertDsnEqual(testsuite, dsn1, dsn2):
-    testsuite.assertEqual(set(dsn1.split()), set(dsn2.split()))
->>>>>>> 44c3b776
+    testsuite.assertEqual(set(dsn1.split()), set(dsn2.split()))