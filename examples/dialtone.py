"""
This example/recipe has been contributed by Valentino Volonghi (dialtone)

Mapping arbitrary objects to a PostgreSQL database with psycopg2

- Problem

You need to store arbitrary objects in a PostgreSQL database without being
intrusive for your classes (don't want inheritance from an 'Item' or
'Persistent' object).

- Solution
"""

from datetime import datetime

import psycopg2
from psycopg2.extensions import adapt, register_adapter

<<<<<<< HEAD
try:
    sorted()
except:
    def sorted(seq):
        seq.sort()
        return seq

# Here is the adapter for every object that we may ever need to
=======
# Here is the adapter for every object that we may ever need to 
>>>>>>> df646831
# insert in the database. It receives the original object and does
# its job on that instance

class ObjectMapper(object):
    def __init__(self, orig, curs=None):
        self.orig = orig
        self.tmp = {}
        self.items, self.fields = self._gatherState()

    def _gatherState(self):
        adaptee_name = self.orig.__class__.__name__
        fields = sorted([(field, getattr(self.orig, field))
                        for field in persistent_fields[adaptee_name]])
        items = []
        for item, value in fields:
            items.append(item)
        return items, fields

    def getTableName(self):
        return self.orig.__class__.__name__

    def getMappedValues(self):
        tmp = []
        for i in self.items:
            tmp.append("%%(%s)s"%i)
        return ", ".join(tmp)

    def getValuesDict(self):
        return dict(self.fields)

    def getFields(self):
        return self.items

    def generateInsert(self):
        qry = "INSERT INTO"
        qry += " " + self.getTableName() + " ("
        qry += ", ".join(self.getFields()) + ") VALUES ("
        qry += self.getMappedValues() + ")"
        return qry, self.getValuesDict()

# Here are the objects
class Album(object):
    id = 0
    def __init__(self):
        self.creation_time = datetime.now()
        self.album_id = self.id
        Album.id = Album.id + 1
        self.binary_data = buffer('12312312312121')

class Order(object):
     id = 0
     def __init__(self):
        self.items = ['rice','chocolate']
        self.price = 34
        self.order_id = self.id
        Order.id = Order.id + 1

register_adapter(Album, ObjectMapper)
register_adapter(Order, ObjectMapper)

# Describe what is needed to save on each object
# This is actually just configuration, you can use xml with a parser if you
# like to have plenty of wasted CPU cycles ;P.

persistent_fields = {'Album': ['album_id', 'creation_time', 'binary_data'],
                              'Order':  ['order_id', 'items', 'price']
                            }

print adapt(Album()).generateInsert()
print adapt(Album()).generateInsert()
print adapt(Album()).generateInsert()
print adapt(Order()).generateInsert()
print adapt(Order()).generateInsert()
print adapt(Order()).generateInsert()

"""
- Discussion

Psycopg 2 has a great new feature: adaptation. The big thing about
adaptation is that it enables the programmer to glue most of the
code out there without many difficulties.

This recipe tries to focus attention on a way to generate SQL queries to
insert  completely new objects inside a database. As you can see objects do
not know anything about the code that is handling them. We specify all the
fields that we need for each object through the persistent_fields dict.

The most important lines of this recipe are:
    register_adapter(Album, ObjectMapper)
    register_adapter(Order, ObjectMapper)

In these lines we notify the system that when we call adapt with an Album instance
as an argument we want it to istantiate ObjectMapper passing the Album instance
as argument (self.orig in the ObjectMapper class).

The output is something like this (for each call to generateInsert):

('INSERT INTO Album (album_id, binary_data, creation_time) VALUES
   (%(album_id)s, %(binary_data)s, %(creation_time)s)',

  {'binary_data': <read-only buffer for 0x402de070, ...>,
    'creation_time':   datetime.datetime(2004, 9, 10, 20, 48, 29, 633728),
    'album_id': 1}
)

This is a tuple of {SQL_QUERY, FILLING_DICT}, and all the quoting/converting
stuff (from python's datetime to postgres s and from python's buffer to
postgres' blob) is handled with the same adaptation process hunder the hood
by psycopg2.

At last, just notice that ObjectMapper is working for both Album and Order
instances without any glitches at all, and both classes could have easily been
coming from closed source libraries or C coded ones (which are not easily
modified), whereas a common pattern in todays ORMs or OODBs is to provide
a basic 'Persistent' object that already knows how to store itself in the
database.
"""<|MERGE_RESOLUTION|>--- conflicted
+++ resolved
@@ -17,18 +17,7 @@
 import psycopg2
 from psycopg2.extensions import adapt, register_adapter
 
-<<<<<<< HEAD
-try:
-    sorted()
-except:
-    def sorted(seq):
-        seq.sort()
-        return seq
-
 # Here is the adapter for every object that we may ever need to
-=======
-# Here is the adapter for every object that we may ever need to 
->>>>>>> df646831
 # insert in the database. It receives the original object and does
 # its job on that instance
 
