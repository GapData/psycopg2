<<<<<<< HEAD
2008-04-21  James Henstridge  <james@jamesh.id.au>

	* tests/test_quote.py (QuotingTestCase.test_unicode): If the
	server encoding is not UTF8, skip the unicode test and emit a
	warning.

2008-04-21  Jorgen Austvik <Jorgen.Austvik@sun.com>

	* tests/*.py: use the DSN constructed in tests/__init__.py.

	* tests/__init__.py: allow setting the host, port and user for the
	DSN used by the tests through the environment.

2008-03-17  Federico Di Gregorio <fog@initd.org>

	* Release 2.0.7.

2008-03-31  James Henstridge  <james@jamesh.id.au>

	* psycopg/connection_type.c (connection_dealloc): free
	connection->encoding with free() instead of PyMem_Free().

	* psycopg/connection_int.c (conn_connect): use malloc() to
	allocate connection->encoding instead of PyMem_Malloc(), since it
	is freed in other places with free() and assigned to with
	strdup().

2008-03-26  James Henstridge  <james@jamesh.id.au>

	* psycopg/typecast.c (typecast_from_c): fix up some reference
	leaks.  This leak affected a bounded set of objects, so doesn't
	account for any gradual leaks.

2008-03-19  James Henstridge  <james@jamesh.id.au>

	* psycopg/connection_int.c (conn_notice_callback): don't leak
	notice messages.

2008-03-17  Federico Di Gregorio <fog@initd.org>

	* psycopg/adapter_datetime.c: fixed double decref when using 
	a PyObject as a parameter in a nested call (line 415).

2008-03-17  James Henstridge  <james@jamesh.id.au>

	* psycopg/typecast.c (typecast_parse_time): give the correct
	return value for partially parsed time values.

	* psycopg/typecast_mxdatetime.c (typecast_MXDATE_cast): return
	NULL after setting DataError.  Also, don't treat it as an error if
	typecast_parse_time() returns 0 (as might happen if the remainder
	of the string is " BC").

	* psycopg/typecast_datetime.c (typecast_PYDATE_cast): return NULL
	after setting DataError.
	(typecast_PYDATETIME_cast): same here.
	(typecast_PYTIME_cast): same here.

	* tests/test_dates.py
	(CommonDatetimeTestsMixin.test_parse_incomplete_date): test that
	parsing incomplete date values results in DataError.
	(CommonDatetimeTestsMixin.test_parse_incomplete_time): same for
	times.
	(CommonDatetimeTestsMixin.test_parse_incomplete_time): same for
	datetimes.

2008-03-07  Jason Erickson  <jerickso@stickpeople.com>

	* psycopg/pqpath.c (pq_raise): if PSYCOPG_EXTENSIONS is not
	defined, raise OperationalError rather than
	TransactionRollbackError for deadlock or serialisation errors for
	protocol versions less than 3.

	* psycopg/psycopgmodule.c (psyco_connect): fix off by one error in
	calculating the length of the DSN.

2008-03-07  James Henstridge  <james@jamesh.id.au>

	* psycopg/pqpath.c (_pq_fetch_tuples): Don't call Python APIs
	without holding the GIL.

2008-02-27  James Henstridge  <james@jamesh.id.au>

	* NEWS: add some draft NEWS items for a 2.0.7 release.

	* runtests.py: add a harness to run all the psycopg tests against
	the version built by distutils.

2008-01-22  James Henstridge  <james@jamesh.id.au>

	* psycopg/typecast.c (typecast_pydatetime): make array static.
	(typecast_mxdatetime): same here.

	* psycopg/typecast_builtins.c (typecast_builtins): make array
	static.

	* psycopg/psycopgmodule.c: add hidden visibility to a bunch of
	global variables here.

	* psycopg/psycopg.h: add set QueryCanceledError and
	TransactionRollbackError to hidden visibility.

	* psycopg/*.[ch]: add const qualifier to various string arguments
	to functions (typecast functions and conn_switch_isolation_level).

2008-01-21  James Henstridge  <james@jamesh.id.au>

	* setup.cfg (define): remove PSYCOPG_DISPLAY_SIZE from default
	list of defines, as discussed on mailing list.  It slows down
	queries with very little benefit.

	* psycypg/*.h: apply HIDDEN to all global variables and functions
	that should not be exported from the module.  This results in a 5%
	reduction in code size and shortens the dynamic symbol table.

	* psycopg/config.h: If GCC >= 4.0 is installed, define the HIDDEN
	symbol to apply the "hidden" visibility attribute.

2008-01-19  James Henstridge  <james@jamesh.id.au>

	* tests/test_connection.py (ConnectionTests): add simple tests for
	the Connection and Cursor "closed" attributes.

	* psycopg/cursor_type.c (psyco_curs_get_closed): add a "closed"
	attribute to cursors.  It will be True if either the cursor or its
	associated connection are closed.  This fixes bug #164.

	* psycopg/pqpath.c (pq_raise): remove unused arguments to
	function, and simplify.
	(pq_resolve_critical): make function static, since it isn't being
	used outside of pqpath.c any more.

2008-01-17  James Henstridge  <james@jamesh.id.au>

	* ZPsycopgDA/DA.py (Connection.__init__): Default the encoding to
	UTF-8, fixing bug #190.
	(App.ImageFile): simplify ImageFile import using patch from
	chrism, fixing bug #198.

2008-01-16  James Henstridge  <james@jamesh.id.au>

	* tests/test_transaction.py (DeadlockSerializationTestCase): port
	over some tests for serialisation and deadlock errors,
	demonstrating that TransactionRollbackError is generated.
	(QueryCancelationTests): add a test to show that
	QueryCanceledError is raised on statement timeouts.

	* psycopg2da/adapter.py (_handle_psycopg_exception): rather than
	checking exception messages, check for TransactionRollbackError.

	* psycopg/pqpath.c (exception_from_sqlstate): return
	TransactionRollbackError for 40xxx errors, and QueryCanceledError
	for 57014 errors.
	(pq_raise): If we are using an old server, use
	TransactionRollbackError if the error message contains "could not
	serialize" or "deadlock detected".

	* psycopg/psycopgmodule.c (_psyco_connect_fill_exc): remove
	function, since we no longer need to store pointers to the
	exceptions in the connection.  This also fixes a reference leak.
	(psyco_connect): remove _psyco_connect_fill_exc() function call.

	* psycopg/connection.h (connectionObject): remove exception
	members from struct.

	* psycopg/connection_type.c (connectionObject_getsets): modify the
	exception attributes on the connection object from members to
	getsets.  This reduces the size of the struct.

	* lib/extensions.py: import the two new extensions.

	* psycopg/psycopgmodule.c (exctable): add new QueryCanceledError
	and TransactionRollbackError exceptions.

2008-01-16  James Henstridge  <james@jamesh.id.au>

	* tests/__init__.py (test_suite): add date tests to test suite.

	* tests/test_dates.py: add tests for date/time typecasting and
	adaption.

	* psycopg/adapter_mxdatetime.c (mxdatetime_str): add support for
	outputting BC dates (which involves switching them to one-based
	dates).  Also remove broken handling of microseconds.

	* psycopg/typecast.c (typecast_parse_date): if the string ends
	with "BC" adjust the year value to be a zero-based BC value as
	used by mx.DateTime (datetime doesn't support BC dates).
	(typecast_parse_time): ignore ' ', 'B' and 'C' in time strings
	rather than treating them as part of the seconds part of the time.

2008-01-14  James Henstridge  <james@jamesh.id.au>

	* psycopg/typecast_array.c (typecast_array_scan): set an initial
	value for quotes to keep gcc happy.

	* psycopg/*.c: add missing static modifier on many functions.

2008-01-12  James Henstridge  <james@jamesh.id.au>

	* tests/test_transaction.py
	(TransactionTestCase.test_failed_commit): Expect IntegrityError
	instead of OperationalError.

	* psycopg/pqpath.c (exception_from_sqlstate): new function that
	converts an SQLSTATE error code to the corresponding exception
	class.
	(pq_raise): use exception_from_sqlstate() to pick which exception
	to use when working with protocol version 3.
	(pq_complete_error): Let pq_raise() pick an appropriate exception
	rather than forcing OperationalError.

2008-01-11  James Henstridge  <james@jamesh.id.au>

	* psycopg/adapter_binary.c (binary_quote): apply Brandon Rhodes'
	patch from ticket #209 to check return value from
	PyObject_AsCharBuffer().  This fixes the segfault.
	(binary_quote): switch from PyObject_AsCharBuffer() to
	PyObject_AsReadBuffer() to support buffer objects that don't
	implement the bf_getcharbuf protocol.

	* tests/types_basic.py (TypesBasicTests.testBinary): Test round
	tripping of bytea buffers.  Currently segfaults.

	* psycopg/connection_int.c (conn_close): fix for new
	pq_abort_locked() prototype.
	(conn_switch_isolation_level): fix for new pq_abort_locked()
	prototype, and use pq_complete_error() to show error message.
	(conn_set_client_encoding): same here.

	* psycopg/pqpath.c (pq_execute_command_locked): remove static
	modifier.
	(pq_complete_error): same here.
	(pq_abort_locked): add pgres and error arguments.
	(pq_abort): call pq_abort_locked() to reduce code duplication.

2007-12-23  James Henstridge  <james@jamesh.id.au>

	* psycopg/pqpath.c (pq_execute_command_locked): add an error
	argument to hold an error when no PGresult is returned by PQexec,
	rather than using pq_set_critical().
	(pq_complete_error): new function that converts the error returned
	by pq_execute_command_locked() to a Python exception.
	(pq_begin_locked): add error argument.
	(pq_commit): use pq_complete_error().
	(pq_abort): use pq_complete_error().
	(pq_abort_locked): always call pq_set_critical() on error, and
	clear the error message from pq_execute_command_locked().
	(pq_execute): use pq_complete_error() to handle the error from
	pq_begin_locked().

	* psycopg/pqpath.c (pq_begin): remove unused function.

	* psycopg/connection_type.c (psyco_conn_commit): if conn_commit()
	raises an error, just return NULL, since it is now setting an
	exception itself.
	(psyco_conn_rollback): same here.

	* psycopg/connection_int.c (conn_commit): don't drop GIL and lock
	connection before calling pq_commit().
	(conn_rollback): same here.
	(conn_close): use pq_abort_locked().
	(conn_switch_isolation_level): same here.
	(conn_set_client_encoding): same here.

	* psycopg/pqpath.h: add prototype for pq_abort_locked().

	* psycopg/pqpath.c (pq_commit): convert function to run with GIL
	held, and handle errors appropriately.
	(pq_abort): same here.
	(pq_abort_locked): new function to abort a locked connection.

2007-12-22  James Henstridge  <james@jamesh.id.au>

	* psycopg/pqpath.c (pq_raise): add a "pgres" argument so we can
	generate nice errors not related to a particular cursor.
	(pq_execute): use pq_begin_locked() rather than pq_begin().  Use
	pq_raise() to handle any errors from it.

	* psycopg/pqpath.c (pq_execute_command_locked): helper function
	used to execute a command-style query on a locked connection.
	(pq_begin_locked): a variant of pq_begin() that uses
	pq_execute_command_locked().
	(pq_begin): rewrite to use pq_begin_locked().

2007-12-22  James Henstridge  <james@jamesh.id.au>

	* psycopg/config.h: only print debug messages if
	psycopg_debug_enabled is true.

	* psycopg/psycopgmodule.c (init_psycopg): set
	psycopg_debug_enabled to true if the $PSYCOPG_DEBUG environment
	variable is set.

2007-12-21  Federico Di Gregorio <fog@initd.org>

	* Applied win32 patch from Jason Erickson.

	* Applied patch from Thomas Lotze to use correct version
	for new Zopes.

2007-12-20  James Henstridge  <james@jamesh.id.au>

	* psycopg/pqpath.c (pq_execute): uncomment the "curs->pgres ==
	NULL" error handler after the PQexec() call.  This is needed to
	catch database disconnects (and probably other errors).  According
	to Federico, it was commented out to avoid a spurious error, so we
	should watch for problems.

2007-12-20  James Henstridge  <james@jamesh.id.au>

	* psycopg/pqpath.c (pq_raise): only remove the first 8 characters
	of the exception message if it actually gives the severity.

	* psycopg/pqpath.h (pq_resolve_critical): add prototype, since
	this function is being used from connection_int.c.

	* psycopg/psycopg.h: update psyco_set_error() prototype.

	* psycopg/psycopgmodule.c (psyco_errors_init): set pgerror, pgcode
	and cursor class attributes to None on psycopg2.Error so that the
	attributes will always be available (simplifies error handling).
	(psyco_set_error): add const qualifiers to msg, pgerror and pgcode
	arguments.
	Don't bother setting pgerror, pgcode or cursor to None if they are
	not provided -- the class defaults take care of this.

2007-11-11  Daniele Varrazzo  <daniele.varrazzo@gmail.com>

	* Use escape string syntax for string escape if connected to a
	  server requiring it.

2007-11-09  Daniele Varrazzo  <daniele.varrazzo@gmail.com>

	* Use escape string syntax for binary escape if connected to a
	  server requiring it.

	* Put a limit on the number of notices stored in the connection.

2007-10-21  Daniele Varrazzo  <daniele.varrazzo@gmail.com>

	* Fixed bug #192 (Decimal support not safe for use with multiple sub
	  interpreters) as proposed by Graham Dumpleton.

2007-09-08  Federico Di Gregorio  <fog@initd.org>

	* Added MonoDevelop project, yahi!

2007-09-06  Federico Di Gregorio  <fog@initd.org>

	* Fixed bug #194.

2007-09-01  Federico Di Gregorio  <fog@initd.org>

	* Added "name" parameter to all .cursor() calls in extras.py.

2007-05-29  Federico Di Gregorio  <fog@initd.org>

	* Release 2.0.6.

	* ZPsycopgDA/DA.py: removed call to now obsolete .set_type_casts().

	* Applied patch from mkz (ticket #187) to add error handling when
	calling conn_commit() and conn_rollback(). Fixes #187.

	* cursor.copy_expert() implementation by David Rushby (copy_expert
	set 5/5.)

	* SQL validation refactor patch from David Rushby (copy_expert
	set 4/5.)

	* Reference count leak fix from David Rushby (copy_expert set 3/5.)

	* 64 bit fix patch from David Rushby (copy_expert set 2/5.)

	* Applied whitespace normalization patch from David Rushby (copy_expert
	set 1/5.)

2007-04-25  Federico Di Gregorio  <fog@initd.org>

	* psycopg/connection_type.c: added support for a new method
	.get_transaction_status() that returns the backend transaction
	status as libpq knows. Also added some symbolic constants to
	psycopg.extensions module (TRANSACTION_STATUS_XXX).

2007-04-14  Federico Di Gregorio  <fog@initd.org>

	* psycopg/psycopg.h: fixed probable typo in definition of
	CONV_CODE_PY_SSIZE_T: d -> i for Python < 2.5.

	* Fixed some of the examples.

2007-04-13  Federico Di Gregorio  <fog@initd.org>

	* Applied slighly modified patch from daniel (#176). Made
	buffer size a compile-time parameter.

	* Applied patch from David Rushby: typecast_binary.c cleanup.

	* Applied patch from David Rushby for int->size_t transition.

2007-04-12  Federico Di Gregorio  <fog@initd.org>

	* Applied patch from Jason Erickson to fix win32 build glitches.

2007-04-11  Federico Di Gregorio  <fog@initd.org>

	* Release 2.0.6b2.

	* psycopg/cursor_type.c: added check to raise an error when
	some crazy programmer tries to use different argument formats
	in the same query string. Fixes #162.

	* Applied patch from David Rushby to fix win32 builds.

2007-04-10  Federico Di Gregorio  <fog@initd.org>

	* Applied patch from David Rushby to fix mem and ref leaks in
	  psycopg2.connect().

	* Applied super-patch from David Rushby to fix Python 2.5 and 64
	bit problems (all of them, kudos!)

2007-02-22  Federico Di Gregorio  <fog@initd.org>

	* Added support for per-connection and per-cursor typecasters.

2007-02-11  Federico Di Gregorio  <fog@initd.org>

	* psycopg/pqpath.c: ported psycopg1 patch from #135.

	* psycopg/connection_type.c: now the password is obfuscated after we try
	to connect to the backend. This really fixes #147.

2007-01-20  Federico Di Gregorio  <fog@initd.org>

	* Release 2.0.6b1.

	* Added encodings patch from Karsten Hilbert.

2007-01-19  Federico Di Gregorio  <fog@initd.org>

	* psycopg/adapt_list.c: added support for None. And this closes
	the other half.

	* psycopg/typecast_array.c: added support for detecting the NULL
	special string and converting it as a real NULL if not enclosed in
	quotes. This closes half of #154.

2007-01-16  Federico Di Gregorio  <fog@initd.org>

	* psycopg/connection_type.c: .set_client_encoding() now converts the
	argument to upper case to make sure it has the same case of the entries
	in the PostgreSQL -> Python encoding conversion table.

	* lib/extras.py: merged DictCursor from #143 and renamed it 
	RealDictCursor because allows access by cursor keys _only_.
	Also cleaned up a little bit the implementation of both DictCursor
	and RealDictCursor by introducing DictCursorBase.

	* psycopg/pqpath.cs: new checks for NULL values (meaning an
	  exception was raised) in all method calls (fixes #134).

	* psycopg/psycopgmodule.c: applied LATIN patch from #148.

	* psycopg/connection_type.c: obfuscate password after using it.

	* lib/extras.py: moved SQL_IN to extensions.py; we're now officially
	adapting tuples.

	* psycopg/adapt_mxdatetime.c: fixed #137 by accessing the 'date' and
	'time' attributes of the mx.DateTime instance: they are always in ISO
	format.

	* psycopg/typecast_datetime.c: fixed problem with year > 9999.

2006-10-29  Federico Di Gregorio  <fog@initd.org>

	* Applied patch from Jason Erickson to make psycopg build
	again on win32 (closes: #132).
=======
2006-09-01  Federico Di Gregorio  <fog@initd.org>

	* psycopg/connection_type.c: merged in double mutex destroy patch
	from Joerg Sonnenberger.

	* Implemented large objects support.

	* psycopg/connection_int.c: removed increment of self->mark,
	now it is done directly in pqpath.c to make sure even the
	large object support gets it.

	* Starting 2.1 development.
>>>>>>> 31ef9355

2006-09-30  Federico Di Gregorio  <fog@initd.org>

	* ZpsycopgDA/DA.py: applied the infinity patch from 1.1 (fixes #122).

	* psycopg/adapter_datetime.py: fixed conversion problem with seconds
	in the (59,60) range (fixes #131).

	* ZpsycopgDA/DA.py: we now split on GMT+, GMT-, + or -. This should
	fix bug #129.

	* psycopg/adapter_datetime.py: now TimeFromTicks and
	TimestampFromTicks both accept fractionary seconds (fixes #130).

2006-09-23  Federico Di Gregorio  <fog@initd.org>

	* lib/errorcodes.py: added list of all PostgreSQL error codes
	compiled by Johan Dahlin.

	* psycopg/psycopg.h: applied compatibility macros from PEP 353.

	* Applied patch 1/3 from Piet Delport; from his email:
	   
	   psycopg2-Py_ssize_t-input.diff adjusts variables used for parameters
	   and return values.  These changes only prevent overflowing on values
	   greater than 32-bits, so they're not as critical as the other two
	   patches.  I tried to leave places unchanged where the input size is
	   already constrained to sizeof(int), but i might have missed a few
	   either way, not being too familiar with the codebase.

	* Applied patch 2/3 from Piet Delport; from his email:
	   
	   psycopg2-Py_ssize_t-output.diff adjusts variables used as outputs
	   from CPython API calls:  without it the calls try to write 64 bits
	   to 32 bit locations, trampling over adjacent values/pointers,
	   and segfaulting later.

	* Applied patch 1/3 from Piet Delport; from his email:
        
	   psycopg2-PyObject_HEAD.diff adds missing underscores to several
           "PyObject_HEAD" declarations.  As far as i can tell from gdb, the 
	   "PyObject HEAD" versions end up accidentally meaning almost exactly
	   the same, but get aligned differently on AMD64, resulting in wrong
	   size calculation and memory corruption later.

2006-09-11  Federico Di Gregorio  <fog@initd.org>

	* Fixed syntax error in lib/extras.py (see #123)

2006-09-02  Federico Di Gregorio  <fog@initd.org>

	* psycopg/adapter_mxdatetime.c, psycopg/psycopgmodule.c: fixed last
	problem with non-constant initializers.

	* psycopg/connection_type.c: applied patch from Joerg Sonnenberger
	to fix a double mutex destroy.

	* Release 2.0.5.1.

	* psycopg/cursor_type.c: applied patch from Jason Erickson to
	build on MSVC and older gcc.

2006-09-01  Federico Di Gregorio  <fog@initd.org>

	* Release 2.0.5.

	* Fixed patch from #119, see tracker for details.

	* Preparing release 2.0.5.

	* psycopg/psycopgmodule.c: fixed filling of connection errors
	to include OperationalError.

	* setup.py: removed pydatetime option from initialize_options
	to make sure that the value in setup.cfg is used.

	* psycopg/psycopgmodule.c: applied patch from jdahlin (#120)
	to have .connect() accept either a string or int as the port
	parameter.

	* psycopg/adapter_binary.c: applied patch from jdahlin (#119)
	to fix the segfault on empty binary buffers.

	* psycopg/connection_type.c: added .status attribute to expose
	the internal status.

	* psycopg/pqpath.c: applied patch from intgr (#117) to fix
	segfault on null queries.

	* psycopg/cursor_type.c: applied patch from intgr (#116) to
	fix bad keyword naming and segfault in .executemany().

	* ZPsycopgDA/DA.py: applied ImageFile patch from Charlie
	Clark.

	* lib/pool.py: applied logging patch from Charlie Clark.
	It will probably get a makeup and be moved to the top-level
	module later.

2006-08-02  Federico Di Gregorio  <fog@initd.org>

	* Release 2.0.4.

	* Fixed bug in float conversion (check for NULL string was
	erroneously removed in 2.0.3!)

2006-07-31  Federico Di Gregorio  <fog@initd.org>

	* Release 2.0.3.

	* psycopg/cursor_type.c: applied patch from jbellis (#113) to
	allow column selection in .copy_from().

	* psycopg/psycopgmodule.c: fixed memory leak in custom exceptions
	(applied patch from #114).

2006-07-26  Federico Di Gregorio  <fog@initd.org>

	* psycopg/adapter_datetime.c (pydatetime_str): fixed error
	in conversion of microseconds for intervals and better algo
	(thanks to Mario Frasca.)

2006-06-18  Federico Di Gregorio  <fog@initd.org>

	* psycopg/adapter_binary.c: same as below.

        * psycopg/adapter_qstring.c: does not segfault anymore if 
	.getquoted() is called without preparing the qstring with 
	the connection.

2006-06-15  Federico Di Gregorio  <fog@initd.org>

	* psycopg/typecast_basic.c: fixed problem with bogus
	conversion when importing gtk (that was crazy, I didn't
	understand why it happened but the new code just fixes it.)

	* ZPsycopgDA/db.py: better type analisys, using an hash
	instead of a series of if (variation on patch from Charlie
	Clark.)

2006-06-11  Federico Di Gregorio  <fog@initd.org>

	* Release 2.0.2.

	* psycopg/typecast_array.c (typecast_array_cleanup): fixed a
	problem with typecast_array_cleanup always returning the new
	string length shorter by 1 (Closes: #93).

	* psycopg/adapter_binary.c: as below.

	* psycopg/adapter_qstring.c: wrapped #warning in #ifdef __GCC__
	because other compilers don't have it and it will just break
	compilation (patch from jason, our great win32 builder).

	* psycopg/adapter_list.c: applied patch to adapt an empty list
	into an empty array and not to NULL (from iGGy, closes: #108).

	* psycopg/cursor_type.c: applied patch from wkv to avoid
	under-allocating query space when the parameters are not of the
	right type (Closes: #110).

	* psycopg/connection_int.c: applied patch from wkv to avoid off 
	by one allocation of connection encoding string (Closes: #109).

2006-06-09  Federico Di Gregorio  <fog@initd.org>

        * Release 2.0.1.

	* Fixed some buglets in ZPsycopgDA (was unable to load due
	to shorter version number in psycopg module.)

2006-06-08  Federico Di Gregorio  <fog@initd.org>
	
	* Release 2.0.

	* ZPsycopgDA/DA.py: removed Browse table for 2.0 release; we'll
	add it back later.

2006-05-26  Federico Di Gregorio  <fog@initd.org>

	* Applied better PostgreSQL patch from AA.

2006-05-24  Federico Di Gregorio  <fog@initd.org>

	* Enabled 8.1.4 security fix only when the version is >= 8.1.4, fall
	back to old code otherwise.
	
	* psycopg/adapter_qstring.c: now quote using PQescapeStringConn if
	available. 

	* psycopg/adapter_binary.c: now quote using PQescapeByteaConn if
	available. 

2006-04-38  Federico Di Gregorio  <fog@initd.org>

	* setup.py: fixed little problem with mx_include_dir as suggested
	by kvc (this closes #102).

2006-04-24  Federico Di Gregorio  <fog@initd.org>

	* psycopg/adapter_pboolean.c: added the possibility to format boolean
	values as "true" and "false" instead of "'t'" and "'f'".

2006-03-08  Federico Di Gregorio  <fog@initd.org>

	* lib/extras.py: added .next() to DictCursot to support iteration.

2006-03-02  Federico Di Gregorio  <fog@initd.org>

	* psycopg/typecast_array.c (typecast_array_tokenize): removed cast
	to build without warnings on 64 bit arches.

2006-02-11  Federico Di Gregorio  <fog@initd.org>

	* Release 2.0 beta 8.

	* psycopg/config.h: applied patch from Jason to fix handle leak on
	win32, as documented in #92.

2006-02-11  Federico Di Gregorio  <fog@initd.org>

	* Release 2.0 beta 7.

	* psycopg/psycopgmodule.c: applied fix for memory overflow in
	connect() (reported by solt, #91.)

	* setup.py: applied patch from lbruno.

2006-01-11  Federico Di Gregorio  <fog@initd.org>

	* setup.py: does not report an error in pg_config unless the pg_config
	was explicitly set (allows for building with old options.) 

2006-01-06  Daniele Varrazzo  <daniele.varrazzo@gmail.com>

	* setup.py: libpq.dll not used anymore. win32 setup uses pg_config too.

2006-01-05  Federico Di Gregorio  <fog@initd.org>

	* psycopg/psycopgmodule.c (psyco_set_error): added function to set extra
	parameters on ProgrammingError instances. Also modified all occurances of
	PyErr_SetString(ProgrammingError,...) to psycopg_set_error(). 

	* setup.{cfg,py}: we now use pg_config to locate PostgreSQL libraries
	and headers (modified patch from lbruno, see #70.)

2006-01-01  Federico Di Gregorio  <fog@initd.org>

	* Preparing release 2 beta 7.

	* MANIFEST.in: we now distrbute pre-built documentation (still need
	to add to setup.py the code necessary to build docs as part of the
	build process.)

	* psycopg/connection_int.c: PostgreSQL encoding names are now force
	uppercase (after all PostgreSQL documentation reports them this way.)

2005-12-11 Federico Di Gregorio <fog@initd.org>

	* psycopg/typecast_array.c (typecast_array_cleanup): added functio
	to cleanup the "[...]=" part of an array result. This probably will
	need some more work for nested arrays but it fixed every test I was
	able to write. (Closes: #80)

2005-12-11  Federico Di Gregorio  <fog@initd.org>

	* setup.py: half-applied patch from Tavis to specify mx_include_dir
	in setup.cfg.

	* psycopg/typecast.c (typecast_parse_time): cz limit in the while
	loop is 6, not 5. This solve the problem with "fractionary" time zones
	and fixes #78. 

2005-12-06  Federico Di Gregorio  <fog@initd.org>

	* lib/extras.py: added .callproc() to DictCursor as suggested
	by Philip Semanchuk.

2005-11-29  Federico Di Gregorio  <fog@initd.org>

	* MANIFEST.in: added docs/async.txt. (Closes: #75)

2005-11-26  Daniele Varrazzo  <daniele.varrazzo@gmail.com>

	* psycopg/psycopgmodule.c: fixed exceptions refcount.

	* Fixed lots of doctrings and added Epydoc-generated docs support.

2005-11-24  Federico Di Gregorio  <fog@initd.org>

	* sandbox: added all the test and creash-me files to the repository.

	* psycopg/typecast.c (typecast_dealloc): now directly calls
	PyObject_Del to avoid to segfault.

2005-11-20  Federico Di Gregorio  <fog@initd.org>

	* psycopg/typecast.c: fixed problem with microseconds conversion by
	applying slightly modified patch from Ronnie Mackay.

2005-11-19  Federico Di Gregorio  <fog@initd.org>

	* lib/extensions.py: COMMITED -> COMMITTED. (Closes: #73)

	* doc/extensions.rst: included Daniele's work after minor cosmetic changes
	like using the new constants instead of numbers for transaction isolation
	levels.

2005-11-17  Federico Di Gregorio  <fog@initd.org>

	* ZPsycopgDA/pool.py: fixed connections leak by using the new name
	(PersistentConnectionPool) for the old connection pool class.

2005-11-16  Federico Di Gregorio  <fog@initd.org>

	* Preparing release 2.0 beta 6.
	
	* psycopg/adapter_mxdatetime.c: fixed all problems with mx conversions.
	
	* psycopg/typecast.c: now the timezone is set correctly even if there
	are no microseconds and/or the offset is 0;

	* examples/encoding.py: fixed example by using python utf8 encoding for
	the whole file.

	* lib/__init__.py: very nice hack from Harald Armin Massa to allow
	py2exe and similar tools to do their work without problems.

2005-11-15  Federico Di Gregorio  <fog@initd.org>

	* psycopg/psycopgmodule.c: now bails out with correct exception when one
	of the needed modules can't be imported (should fix #32.)

2005-11-14  Federico Di Gregorio  <fog@initd.org>

	* psycopg/typecast.c: added typecast_parse_date and typecast_parse_time
	functions to do locale-safe date/time parsing. This would probably also
	speed-up psycopg a little bit.

2005-11-07  Federico Di Gregorio  <fog@initd.org>

	* psycopg/pqpath.c: fixed problem with uninitialized value (all this was
	started by replacing calloc() calls with PyMem_Malloc().)

2005-11-04  Federico Di Gregorio  <fog@initd.org>

	* psycopg/typecast.c: a lot of changes:
	  - made typecast a new-style type
	  - removed coerce code and implemented the richcompare protocol that
	    allows to compare objects of different types
	  - much better __cmp__ method that allows to compare two typecast
	    objects and returns True if any two of the mapped oids match
	  - any object that can be used as an int works as right-hand operand
	    in __cmp__ operations 

	* psycopg/typecast_datetime.c: now typecast_PYINTERVAL_cast limit the
	scan to 'len' characters in the string (should fix #65.)

2005-11-03  Federico Di Gregorio  <fog@initd.org>

	* Applied patch from Daniele Varazzo to enable Decimal on Python
	2.3 when the module is available (run-time check, nice.)
	
2005-10-26  Federico Di Gregorio  <fog@initd.org>

	* setup.cfg: added include_dirs line for SUSE 9.3.

2005-10-22  Federico Di Gregorio  <fog@initd.org>

	* psycopg/cursor_type.c: added support for named cursors:
	  - .fetchXXX() methods now execute a FETCH if the cursor is named
	  - .execute() executes a DECLARE if the cursor is named
	  - .execute() fails if a named cursor is used in autocommit
	  - .executemany() can't be called on named cursors
	  - .scroll() executes a MOVE if the cursor is named
	  - .close() executes a CLOSE if the cursor is named
	  Also, a "transaction mark" was added to both the connection and the
	  cursor and an exception is raised when using a named cursor unless the
	  two marks correspond.

	* psycopg/connection_int.c: snprintf->PyOS_snprintf.

	* psycopg/psycopgmodule.c: snprintf->PyOS_snprintf.

	* psycopg/cursor_type.c: changed self->query type from C string to
	PyObject* to better manage queries in named cursors.

	* psycopg/psycopgmodule.c: cleaned up exception names (now the errors
	is printed as psycopg2.Error and not as the confusing
	psycopg2._psycopg.Error.)

2005-10-20  Federico Di Gregorio  <fog@initd.org>

	* lib/pool.py: renamed ThreadedConnectionPool to PersistentConnectionPool
	and added a connection pool that allows multiple connections per thread
	as ThreadedConnectionPool (courtesy of Daniele Varrazzo.)

2005-10-19  Federico Di Gregorio  <fog@initd.org>

	* Releasing 2.0 beta 5.
	
	* psycopg/adapter_mxdatetime.c: reverted to old strftime method to format
	mx.DateTime objects; the new method didn't worked in some corner-cases.
	This makes impossible to have more than 2 decimal places for seconds but
	at least we get the time right every time.

2005-10-18  Federico Di Gregorio  <fog@initd.org>

	* NOTIFY is back end working.

	* psycopg/connection_type.c: fixed problem with initialization of
	notifies list (also fixed small memory leak in connection dealloc.)

	* examples/notify.py: added NOTIFY example.

	* psycopg/cursor_type.c: added per-cursor type-casters dictionaries.

2005-10-18  Federico Di Gregorio  <fog@initd.org>

	* psycopg/typecast.c: temporary fix to typecasting objects to return
	False for any comparaison except an integer in self.values (i.e., we
	don't raise an exception anymore on a coerce error.) Epydoc is now
	happy.

	* psycopg/config.h: ZETA config.h patch from Charlie Clark.

	* examples/threads.py: fixed small typo: psycopg -> psycopg2.

	* Big cleanup of unsigned chars to tame gcc 4.

	* Big cleanup of module names (i.e., psycopg2._psycopg everywhere.)
	
	* psycopg/config.h: added fake localtime_r for platforms missing it

	* psycopg/cursor_type.c: cursors now have a FixedOffsetTimezone
	tzinfo_factory by default.

	* psycopg/adapter_datetime.c: added tzinfo argument to psycopg2.Time and
	psycopg2.Timestamp. Also now TimestampFromTicks sets the tzinfo object
	to psycopg2.tz.LOCAL.

2005-10-17  Federico Di Gregorio  <fog@initd.org>

	* psycopg/adapter_datetime.c: we now use localtime() instead of gmtime()
	to accound for the local time-zone in timestamps.

	* psycopg/connection_type.c: fixed docstring for .cursor().

	* psycopg/psycopgmodule.c: added useful docstring for .connect().

2005-10-08  Federico Di Gregorio  <fog@initd.org>

	* psycopg/connection_type.c: isolation level upper bound set to 2.

	* lib/psycopg1.py: explicitly set isolation level to 2 on .connect()
	to mimic psycopg 1 behaviour.

	* psycopg/connection_int.c: now set isolation level from
	default_transaction_isolation backend environment value.

	* psycopg/pqpath.c: removed serialization level 3: now everybody
	(except me) has to use the mnemonics defined in psycopg2.extensions.

	* lib/extensions.py: Added mnemonics for serialization levels.

2005-10-02  Federico Di Gregorio  <fog@debian.org>

	* psycopg/cursor_type.c (psyco_curs_callproc): applied callproc
	patch from Matt Goodall (added a check on _psyco_curs_execute
	return value and substituted malloc/free with PyMem versions.) 

2005-10-01  Federico Di Gregorio  <fog@debian.org>

	* psycopg/connection_int.c: fixed segfault by moving PyErr_Format
	after GIL acquisition (closes: #50).

	* psycopg/connection_type.c: applied patch from Matt Goodall to
	fix some doc strings.

2005-09-23  Federico Di Gregorio  <fog@debian.org>

	* lib/pool.py: applied patch from piro to avoid the scan of the
	whole connection array on getconn().

2005-09-12  Federico Di Gregorio  <fog@initd.org>

	* lib/pool.py: Applied psycopg->psycopg2 patch to from bug #35.

	* ZpsycopgDA/db.py: fixed problem with OperationalError that
	resulted in cryptic message to Zope users ("'OperationalError' is
	not defined".)
	
2005-08-23  Federico Di Gregorio  <fog@debian.org>

	* setup.py: applied patch from Daniele Varrazzo to avoid segfaults
	when compiling with migw for Python 2.4.x.

	* psycopg/adapter_mxdatetime.c (mxdatetime_str): ported code from 1.1.x
	to convert mxDateTime object preserving the precision of fractional
	seconds.

2005-08-22  Federico Di Gregorio  <fog@debian.org>

	* ZPsycopgDA/*.py: psycopg -> psycopg2. 

	* setup.py: modified to install the module components under
	psycopg2 on windows too (thanks to Daniele Varrazzo.)

2005-08-07  Federico Di Gregorio  <fog@debian.org>

	* psycopg/config.h: added __sun__ to the symbols checked for round()

2005-07-21  Federico Di Gregorio  <fog@debian.org>

	* psycopg/adapter_datetime.c (psyco_XXXFromTicks): fixed the 1900
	years offset reported by Jeroen van Dongen (see ticket #33). 

2005-07-17  Federico Di Gregorio  <fog@debian.org>

	* Release 2.0 beta 4.

	* lib/extras.py (DictConnection.cursor): added DictConnection to
	make easier to retrieve data in DictRows.

2005-06-24  Federico Di Gregorio  <fog@initd.org>

	* psycopg/typecast_datetime.c (typecast_PYINTERVAL_cast): applied patch
	from Geert Jansen to fix interval bug due to overflow.

2005-06-18  Federico Di Gregorio  <fog@initd.org>

	* setup.cfg: some clarifications and include_dirs example for Mandrake.
	
	* ZPsycopgDA/DA.py: DTMLFile -> HTMLFile everywhere to fix zope
	cut&paste problems.
	
	* MANIFEST.in: added missing files to do bdist_rpm.
	
	* lib/psycopg1.py: fixed .dictfetchrow() to return None if fetchone()
	returns None instead of raising an exception.
	
	* ZPsycopgDA/icons: replaced corrupted icons with good ones. 

2005-06-13  Federico Di Gregorio  <fog@initd.org>

	* psycopg/psycopgmodule.c (psyco_connect): changed the port keyword
	parameter type to int (instead of string); this should fix #23.
	
	* psycopg/cursor_type.c (_psyco_curs_execute): now checks for
	empty queries and raise a ProgrammingError if appropriate (closes:
	#24).
	
	* setup.py: psycopg module renamed to psycopg2.

2005-06-02  Federico Di Gregorio  <fog@debian.org>

	* psycopg/cursor_type.c (_psyco_curs_execute): fixed segfault when
	not passing string or unicode to .execute().

2005-06-01  Federico Di Gregorio  <fog@debian.org>

	* examples/fetch.py: added example about using DECLARE CURSOR.

	* psycopg/adapter_datetime.c (psyco_TimestampFromTicks): "Hmmm,
	looks like someone forgot that C expects months to start counting
	from 0, but the Python date routines start counting from 1." That
	was me: fixed.

2005-05-31  Federico Di Gregorio  <fog@debian.org>

	* psycopg/cursor_type.c (_psyco_curs_execute): if a
	UnicodeEncodeError is raised during the converion of a unicode
	query we let it propagate insead of segfaulting.
	
2005-5-27  Federico Di Gregorio,  <fog@lana.initd.org>

	* tests/types_basic.py: fixed float and binary tests.

2005-05-26  Federico Di Gregorio  <fog@debian.org>

	* Release 2.0b3.

	* ZPsycopgDA/db.py (DB.convert_description): isolated description
	conversion (and fixed the conversion as per #18).

	* ZPsycopgDA/DA.py: fixed again; this time Zope should work for
	real. :/  Also fixed the type-casters (psycopg 2 added the extra
	cursor parameter) as reported in #18.

	* psycopg/psycopgmodule.c (init_psycopg): fixed Python 2.2 build. 

2005-05-19  Federico Di Gregorio  <fog@debian.org>

	* Release 2.0b2.
	
	* lib/extras.py (DictRow): Some extra methods for DictRow.

	* psycopg/cursor_type.c (_psyco_curs_execute): added explict check
	to avoid using None as bound variables (very importand for cursor
	subclasses calling cursor.execute(self, query, None).

2005-05-18  Federico Di Gregorio  <fog@debian.org>

	* ZPsycopgDA/DA.py (ALLOWED_PSYCOPG_VERSIONS): updated to work
	with 2.0b2 only (will support only the exact version untill final
	2.0 release.)

	* setup.py: Applied combined patch from Daniele Varrazzo and Jason
	Erickson to build on win32 using MSVC or mingw.

2005-05-15  Federico Di Gregorio  <fog@debian.org>

	* psycopg/microprotocols.c (microprotocols_adapt): fixed memory
	leak on None as suggested by gh (closes: #16).

2005-05-10  Federico Di Gregorio  <fog@debian.org>

	* lib/extras.py (DictRow): we now save a reference to the index
	itself and not to the cursor to avoid problems while accessing
	DictRow objects after reusing the cursor for a different query
	(using  Kevin Jacobs db_row would be much better but DictRow is
	just an example, right?)

2005-05-09  Federico Di Gregorio  <fog@debian.org>

	* Release 2.0 beta 1.

	* psycopg/typecast_datetime.c (typecast_PYDATETIME_cast): fixed a
	typo (pyDateTimeModuleP->pyDateTimeTypeP) that was causing errors
	with infinite datetime values.

	* psycopg/adapter_binary.c (binary_str): Py_XINCREF on the buffer
	that can be NULL on error.

	* psycopg/typecast_binary.*: applied slightly modified
	chunk/buffer object patch to allow round-trip of buffer objects
	(BYTEA columns.) 

	* psycopg/cursor_type.c (psyco_curs_executemany): applied slightly
	fixed patch from wrobell to allow iterators in .executemany().

2005-04-18  Federico Di Gregorio  <fog@debian.org>

	* MANIFEST.in: included debian directory.

2005-04-10  Federico Di Gregorio  <fog@debian.org>

	* psycopg/adapter_list.*: added list adapter. 

	* psycopg/microprotocols.c (microprotocol_getquoted): moved
	_mogrify_getquoted into utility function in the microprotocols
	library.

	* setup.py: Added extensive error message on missing datetime
	headers.

	* Applied mingw patch from Daniele Varazzo. 

2005-04-03  Federico Di Gregorio  <fog@debian.org>

	* lib/psycopg1.py (connection.autocommit): added compatibility
	.autocommit() method.

	* psycopg/psycopgmodule.c (psyco_connect): factory ->
	connection_factory.

	* lib/psycopg1.py: added psycopg 1.1.x compatibility module.

2005-03-29  Federico Di Gregorio  <fog@debian.org>

	* Applied patch to fix tuple count.
	
	* psycopg/pqpath.c (pq_is_busy): Staring from bug report from
	Jason Erickson fixed segfaults due to calling Python function
	without holding the GIL.
 
2005-03-24  Federico Di Gregorio  <fog@debian.org>

	* psycopg/adapter_binary.c (binary_escape): propagated Andrea's
	fix to binary adapter.

	* psycopg/adapter_qstring.c (qstring_quote): applied patch from
	Andrea Arcangeli to fix allocation failures (>4Gb) on 64 bit
	arches.

	* psycopg/typecast_array.c (typecast_array_tokenize): much better
	tokenization code.

2005-03-23  Federico Di Gregorio  <fog@debian.org>

	* psycopg/typecast_basic.c: all the basic casters now respect the
	passed string length.

	* psycopg/typecast.c (typecast_cast): set curs->caster to self
	during the type-casting.

	* psycopg/cursor_type.c: added "typecaster" attribute to the
	cursor (this is safe, cursors can't be shared among threads and
	the attribute is RO.)

2005-03-22  Federico Di Gregorio  <fog@debian.org>

	* psycopg/typecast_array.c: added some more structure to implement
	array typecasting.

	* scripts/buildtypes.py: new version to include array data.

2005-03-15  Federico Di Gregorio  <fog@debian.org>

	* lib/extensions.py: Added AsIs import.

2005-03-12  Federico Di Gregorio  <fog@debian.org>

	* psycopg/cursor.h: removed "qattr", not used anymore and added
	"cast", holding the typecaster currently in use.

	* Release 1.99.13.

	* psycopg/cursor_type.c (psyco_curs_executemany): implemented as a
	wrapper to extract python arguments and then call
	_psyco_curs_execute().

	* psycopg/cursor_type.c (_psyco_curs_execute): splitted away
	python argument parsing from the real execute code, to later allow
	for .executemany().

	* psycopg/cursor_type.c (_psyco_curs_buildrow_fill): modified to
	call typecast_cast().
	
	* psycopg/typecast.c (typecast_call/typecast_cast): modified
	typecast_call to use the new typecast_cast that avoids one string
	conversion on every cast.

2005-03-04  Federico Di Gregorio  <fog@initd.org>

	* Release 1.99.12.1.

	* psycopg/adapter_asis.c (asis_str): changed call to PyObject_Repr
	to PyObject_Str to avoid problems with long integers.

2005-03-03  Federico Di Gregorio  <fog@debian.org>

	* psycopg/typecast.h: added array casting functions.

	* scripts/maketypes.sh: does not generate pgversion.h anymore. 

	* Updated all examples for the release.

2005-03-02  Federico Di Gregorio  <fog@debian.org>

	* Release 1.99.12.
	
	* psycopg/adapter_*.c: added __conform__ to all adapters.
	
	* psycopg/adapter_qstring.c (qstring_quote): we now use
	PyString_AsStringAndSize() instead of strlen() that would stop at
	the first embedded \0 (but note that libpq quoting function will
	truncate the string anyway!)
	
	* COPY TO implemented using both old and new (v3) protocol.

	* psycopg/pqpath.c (_pq_copy_out_v3): implemented and working.

	* psycopg/cursor_type.c (psyco_curs_copy_to): added cursor object
	interface for copy_to.

	* COPY FROM implemented using both old and new (v3) protocol.

	* psycopg/config.h (Dprintf): declaration for asprintf is gone.

	* psycopg/pqpath.c (_pq_copy_in_v3): implemented.

2005-03-01  Federico Di Gregorio  <fog@debian.org>

	* setup.py: now we generate a slighly more verbose version string
	that embeds some of the compile options, to facilitate users' bug
	reports.

	* psycopg/cursor_type.c (psyco_curs_copy_from): we now use
	PyOS_snprintf instead of asprintf. On some platforms this can be
	bad (win32).. if that's your case, get a better platform. :/

	* psycopg/microprotocols.c (microprotocols_adapt): fixed small
	typo that made adaptation using __conform__ impossible.

2005-02-28  Federico Di Gregorio  <fog@debian.org>

	* lib/extras.py: removed AsIs adapter (now a built-in); also
	removed prepare() method from the adapters that don't use it to
	avoid an extra method call at mogrification time.

	* psycopg/psycopgmodule.c (psyco_adapters_init): added
	initialization of the AsIs adapter (adapts int, long, float and
	*wonder* None!)

	* psycopg/cursor_type.c (_mogrify_getquoted): reorganized the code
	to adapt and then call .getquoted() to obtain the quoted data into
	this new function.

2005-2-27  Federico Di Gregorio  <fog@initd.org>

	* examples/myfirstrecipe.py: fixed adapter registration. 

2005-2-7  Federico Di Gregorio  <fog@initd.org>

	* setup.py: added patch by Valentino Volonghi to build on MacOS X.

2005-01-29  Federico Di Gregorio  <fog@debian.org>

	* psycopg/pqpath.c (_pq_fetch_tuples): fixed scale-related
	segfault (*fourth* mail from Andrea. Another couple like this and
	psycopg 2 will exit alpha at warp speed.)
	
	* psycopg/pqpath.c (pq_fetch): _pq_copy_out_3 -> _pq_copy_out_v3
	(second and third mail from Andrea. :/)

	* psycopg/cursor_type.c (_psyco_curs_has_write_check): added check
	on .write() attribute, fixed compilation problems (first mail from
	Andrea Arcangeli.)

2005-01-20  Federico Di Gregorio  <fog@debian.org>

	* lib/extensions.py (register_adapter): added register_adapter
	function, exported ISQLQuote in psycopg.extensions.

2005-01-18  Federico Di Gregorio  <fog@debian.org>

	* psycopg/pqpath.c (_pq_fetch_tuples): ported scale/precision fix
	from psycopg 1.1.

	* LICENSE: detailed licensing information. Re-licensed some parts
	under BSD-like to allow integration is pysqlite.

2005-01-13  Federico Di Gregorio  <fog@debian.org>

	* ZPsycopgDA/db.py (DB.query
	): ported ZPsycopgDA connection fix
	from psycopg 1.1.

	* lib/*.py: added pydoc-friendly messages.

2005-01-12  Federico Di Gregorio  <fog@debian.org>

	* Added debian directory (thanks to W. Borgert who sent initial
	patch based on cdbs.)

2004-12-20  Federico Di Gregorio  <fog@debian.org>

	* psycopg/pqpath.c (pq_execute): removed multiple calls to
	pq_fetch in syncronous DBAPI compatibility mode to solve rowcount
	problem.

2004-12-14  Federico Di Gregorio  <fog@debian.org>

	* Mm.. release 1.99.11.

	* psycopg/cursor_type.c (_psyco_curs_prefetch): fixed bug in
	interaction between the .isready() method and
	_psyco_curs_prefetch: isready now store away the pgres but leave
	prefetch do its work.

	* psycopg/*.c: changed the names of most of the psycopg's built-in
	types to replect their position in the psycopg._psycopg module.

2004-12-10  Federico Di Gregorio  <fog@debian.org>

	* psycopg/cursor_type.c: now *all* write or async accesses to the
	connection object are arbitrated using the connection lock.
	
	* psycopg/cursor_type.c (psyco_curs_isready): now we reset the
	current async cursor if it is ready, to allow other cursors to
	.execute() without raising the "transaction in progress" error.

	* psycopg/pqpath.c (pq_is_busy): gained status of high-level
	function with its own blocking and locking.

	* psycopg/cursor.h (EXC_IF_CURS_CLOSED): also checks the
	connection (a closed connection implies a closed cursor.)

	* psycopg/cursor_type.c: cursor's connection is correctly
	INCREFfed and DECREFfed.

	* psycopg/connection_type.c: removed the cursors list from the
	connection object. It is not necessary anymore for the connection
	to know about the cursors and the reference counting will keep the
	connection alive (but possibly closed) until all cursors are
	garbage collected.

2004-11-20  Federico Di Gregorio  <fog@initd.org>

	* psycopg/cursor_type.c (_mogrify): ported %% fix from 1.1.15. 

2004-11-20  Federico Di Gregorio  <fog@initd.org>

	* psycopg/cursor_type.c (psyco_curs_execute): added check to raise an
	exception if a cursor tries to .execute() while an async query is
	already in execution froma  different cursor. 

2004-11-20  Federico Di Gregorio  <fog@debian.org>

	* psycopg/connection_type.c (psyco_conn_cursor): renamed 'cursor'
	argument to 'cursor_factory'.

2004-11-19  Federico Di Gregorio  <fog@debian.org>

	* psycopg/cursor_type.c (_psyco_curs_buildrow_fill): now standard
	tuples are filled using PyTuple_SET_ITEM while extended types
	(created via row_factory) are filled using PySequence_SetItem.
	
	* psycopg/cursor_type.c: changed cursor attribute name from
	tuple_factory to row_factory.

2004-10-14  Federico Di Gregorio  <fog@debian.org>

	* psycopg/cursor_type.c (_psyco_curs_buildrow_fill): now we use
	PySequence_SetItem to avoid problems with containers created from
	cursor's .tuple_factory attribute.

	* lib/extras.py (DictCursor.execute): fixed stupid bug with cursor
	setting self.tuplefactory instead of self.tuple_factory.

2004-10-02  Federico Di Gregorio  <fog@debian.org>

	* Release 1.99.10.
	
	* psycopg/cursor_type.c (_psyco_curs_buildrow_*): unified normal
	and factory code into the _psyco_curs_buildrow_fill function; no
	more memory leaks here. 

	* psycopg/config.h (round): added check for __FreeBSD__ (that
	should be defined when compiling with gcc, I hope.)

	* setup.py: removed a lot of code now in setup.cfg.

2004-09-24  Federico Di Gregorio  <fog@debian.org>

	* psycopg/cursor_type.c (cursor_dealloc): fixed small memory leak
	due to missing disposal of self->pgres.

2004-9-14  Federico Di Gregorio  <fog@initd.org>

	*  examples/dialtone.py: Added adapt() example by Valentino
	Volonghi.

2004-09-14  Federico Di Gregorio  <fog@debian.org>

	* psycopg/microprotocols.c (microprotocols_adapt): lots of changes
	to the microprotocols layer (it is not micro anymore);
	implementing almost all the PEP 246. The adapter registry is now
	indexed by (type, protocol) and not by type alone.

2004-09-13  Federico Di Gregorio  <fog@debian.org>

	* psycopg/cursor_type.c (_mogrify): and qattr is gone.

2004-09-05  Federico Di Gregorio  <fog@debian.org>

	* Release 1.99.9 (or, the "twisting by the pool" release).

	* psycopg/pqpath.c (_pq_fetch_tuples): changed to "static void"
	instead of "static int", no ways for this function to fail.

2004-09-04  Federico Di Gregorio  <fog@debian.org>

	* psycopg/pqpath.c (_pq_fetch_tuples): ported rowcount fix from
	1.1.15.

	* ZPsycopgDA/*: ZPsycopgDA back in action, using the new pooling
	code.

2004-08-29  Federico Di Gregorio  <fog@debian.org>

	* psycopg/typecast_basic.c (typecast_DECIMAL_cast): added DECIMAL
	typecaster; it even works :).

	* scripts/buildtypes.py (basic_types): added DECIMAL typecaster
	for the NUMERIC oid.

	* examples/threads.py: updated threads example to use pooling code. 

	* lib/pool.py: added very simple and thread-safe connection
	pooling class.

	* psycopg/cursor_type.c (psyco_curs_fetchmany): fixed problem with
	.fetchall() and .fetchmany() returning None instead of [] on empty
	result sets.

	* Release 1.99.8.

2004-08-28  Federico Di Gregorio  <fog@debian.org>

	* psycopg/cursor_type.c (psyco_curs_execute): added processing of
	unicode queries.

	* examples/encoding.py: much better encoding example, also using
	the new UNICODE typecaster.

	* psycopg/typecast_basic.c (typecast_UNICODE_cast): added UNICODE
	typecaster.

	* lib/extensions.py: the encodings dictionary is not available by
	default but can be accessed from the psycopg.extensions module.

	* psycopg/adapter_qstring.h: remove encoding information from
	qstring adapter and moved it into psycopg module.

2004-08-26  Federico Di Gregorio  <fog@debian.org>

	* psycopg/cursor_type.c (_psyco_curs_prefetch): added check for
	asynchronous fetch by wrong cursor.

	* psycopg/pqpath.c (pq_fetch): fixed backend status message (bug
	reported by Daniele Varrazzo.)

2004-07-29  Federico Di Gregorio  <fog@debian.org>

	* psycopg/typecast_basic.c (typecast_BINARY_cast): reverted to
	using strings instead of buffers when converting postgresql binary
	objects (should *temporarily* fix corruption bug reported on
	win32.)

2004-07-21  Federico Di Gregorio  <fog@debian.org>

	* psycopg/cursor_type.c: removed __iter__ and next methods from
	object methods and moved them where they do belong (tp_iter and
	tp_iternext.) Bug reported by Daniele Varrazzo (again!)

2004-07-19  Federico Di Gregorio  <fog@debian.org>

	* psycopg/typecast_datetime.c (typecast_PYINTERVAL_cast): replaced
	round() with micro() when rounding seconds (fixes bugs reported by
	Daniele Varrazzo.)

2004-07-16  Federico Di Gregorio  <fog@debian.org>

	* psycopg/pqpath.c (pq_set_critical): allow for a custom message
	insted of the one from PQerrorMessage.
	(pq_resolve_critical): added argument to specify if connection is
	to be closed (used to not close it during COPY FROM/TO criticals.)

	* psycopg/cursor_type.c (psyco_curs_fileno, psyco_curs_isready):
	added extension methods related to async queries. 

2004-07-15  Federico Di Gregorio  <fog@debian.org>

	* Release 1.99.7.

	* examples/tz.py: added example about time zones.

	* psycopg/typecast_datetime.c (typecast_PYDATETIME_cast): create
	FixedOffsetTimezone for postgresql "timestamp with time zone"
	types.

	* lib/tz.py: added (even more than) needed tzinfo classes.

	* psycopg/typecast.c (typecast_call): changed typecast call code
	to take the additional cursor parameter, needed for
	cursor-dependent type casting (tzinfo & friends.)

	* psycopg/cursor_type.c (_psyco_curs_buildrow_with_factory): added
	use of tuple factories to fetcXXX methods.

	* lib/extras.py: little extra goodies for psycopg.

2004-07-14  Federico Di Gregorio  <fog@debian.org>

	* Release 1.99.6. 
	
	* psycopg/connection_type.c: added .dsn attribute to connection
	objects.

	* psycopg/cursor_type.c (psyco_curs_mogrify): added .mogrify()
	method.

	* psycopg/adapter_qstring.c: copy the connection encoding only if
	wrapped object is unicode and added table of encodings.

2004-07-13  Federico Di Gregorio  <fog@debian.org>

	* psycopg/cursor_type.c (_mogrify): moved Dprintf statement to
	avoid dereferencing empty pointer (from 1.1.x)
	(psyco_curs_execute): now we save the query in self->query instead
	of freeing the memory ASAP.
	(cursorObject_members): and we finally export the saved query
	through the cursor members interface. that's all folks.

	* lib/extensions.py: added extensions module to clearly separate
	psycopg own extensions from DBAPI-2.0

2004-07-10  Federico Di Gregorio  <fog@debian.org>

	* psycopg/typecast_datetime.c: ported interval fix from 1.1.x.

2004-05-16  Federico Di Gregorio  <fog@debian.org>

	* psycopg/typecast_datetime.c (typecast_*_cast): fixed Value error
	when seconds > 59 by setting minutes += 1 and seconds -= 60
	(reported by Marcel Gsteiger.) 

2004-04-24  Federico Di Gregorio  <fog@debian.org>

	* ported time interval patch by Ross Cohen from 1.1.12.

2004-04-19  Federico Di Gregorio  <fog@debian.org>

	* psycopg/typecast_datetime.c (typecast_PYDATE_cast): applied
	patch from Jason Erickson: min and max taken from datetime.Date
	type.
	
2004-04-18  Federico Di Gregorio  <fog@debian.org>

	* Applied changes from Jason Erickson to build on win32; see his
	(slightly edited) entry below. (Still builds on Linux :)

	* psycopg/*.c: removed inclusion of pthread.h from all files
	except psycopg/config.h to build on win32 without faking the file.

2004-04-15  Jason Erickson <jerickso@stickpeople.com>
 
        * setup.py: Various changes. The critical ones: 
	  - Make an empty pthread.h file so all the code doing an 
	    #include <pthread.h> will find something.
	  - Appended the winsock2 library and the PostgreSQL library to 
	    the library path.
	  - Setup the include path.
	  - Have the PSYCOPG_VERSION macro be included with quotes.
 
        * config.h: Added/Cleaned up Win32 includes, defines, stub functions.
 
        * typecast.h: Removed ';' after PyObject_HEAD in the
	typecastObject structure since Microsoft Visual Studio does not
	like it.

2004-04-15  Federico Di Gregorio  <fog@debian.org>

	* Release 1.99.5 (bug-fixing and reorganization)

	* setup.py et al.: moved psycopg to psycopg._psycopg to make
	easier to provide high level python-only utilities (like the
	promised pooling code). psycopg/__init__.py imports _psycopg and
	make all the default DBAPI-2.0 stuff available. 

2004-04-14  Federico Di Gregorio  <fog@debian.org>

	* psycopg/psycopgmodule.c (initpsycopg): wrapped initialization of
	date/time adapters in #ifdefs to have psycopg compile without mx
	or builtin datetime.

2004-04-10  Federico Di Gregorio  <fog@debian.org>

	* Release 1.99.4.

2004-04-09  Federico Di Gregorio  <fog@debian.org>

	* psycopg/typecast_builtins.c: changed DATE to not include
	DATETIME types anymore.

	* psycopg/adapter_datetime.c (pydatetime_str): switched from
	strftime to isoformat to preserve fractional seconds.

2004-04-08  Federico Di Gregorio  <fog@debian.org>

	* psycopg/psycopgmodule.c (psyco_connect): ported sslmode
	parameter from 1.1 branch.

	* psycopg/adapter_datetime.*: added python built-in datetime
	adapters. also added the datetime typecasters (still using mx as
	default).

	* psycopg/typecast.h: removed aliases, they now live in the right
	typecast_xxx.c file.

2004-03-08  Federico Di Gregorio  <fog@debian.org>

	* Release 1.99.3 (alpha 4).

	* examples/lastrowid.py: and the .lastrowid example is in. 

	* psycopg/cursor_type.c (_mogrify): added call to .prepare()
	method in both dict and sequence path.

	* psycopg/connection_int.c (conn_set_client_encoding): added
	encoding-change code.

	* psycopg/adapter_qstring.c (qstring_quote): added hard-coded
	support for utf8 and latin1 encodings.

2004-03-01  Federico Di Gregorio  <fog@debian.org>

	* psycopg/connection_int.c (conn_close): does not use libpq
	functions on NULL pgconn (this can happen when conn_close is
	called after a failed PQconnect.)

2004-02-29  Federico Di Gregorio  <fog@debian.org> 

	* Release 1.99.2 (alpha 3).
	
	* psycopg/cursor_type.c: added .rownumber and .connection
	attributes. Also added .scroll(), .next() and .__iter__() methods
	(see DBAPI2-.0 extensions on PEP.)

	* psycopg/connection_type.c (psyco_conn_set_isolation_level):
	added connection method .set_isolation_level(). Also added all
	error objects to the connection (see DBAPI2-.0 extensions on PEP.)

	* psycopg/connection_int.c (conn_switch_isolation_level): added
	isolation level switching code.

	* setup.py: removed all references to PSYCOPG_NEWSTYLE: support
	for python < 2.2 has been dropped.

	* typecast_basic.c (typecast_BINARY_cast): now binary objects are
	returned as true buffers.

	* adapter_binary.*: added adapter for buffers and binary (bytea)
	objects.

	* Release 1.99.1 (alpha 2).

	* adapter_mxdatetime.*: added adapters for all mx.DateTime types.

2004-02-28  Federico Di Gregorio  <fog@debian.org>

	* cursor_type.c (_mogrify): complete rework of the mogrification
	code to use the microprotocols_adapt function.

	* typecast_basic.c (typecast_BOOLEAN_cast): we now return real
	Py_True and Py_False values.

	* microprotocols.h: added very simple microprotocols
	implementation to allow for python->postgresql types registry.

2004-01-05  Federico Di Gregorio  <fog@debian.org>

	* connection_int.c (conn_commit/conn_rollback): added code to
	commit/rollback and connection methods. 

2004-01-04  Federico Di Gregorio  <fog@debian.org>

	* cursor_type.c (psyco_curs_fetchone): added fetchone method.

2004-01-03  Federico Di Gregorio  <fog@debian.org>

	* added (empty) INSTALL file.

	* cursor_type.c (cursor_dealloc): added qattr for custom object
	quoting using a callable attribute.
	(_mogrify): ported new, fixed mogrification code from 1.1.12.

2003-08-01  Federico Di Gregorio  <fog@debian.org>

	* cursor_type.c (_mogrify_sequence): added sequence mogrification,
	can be done better, on the dict model.

2003-07-28  Federico Di Gregorio  <fog@debian.org>

	* typeobj_qstring.c: added quoted strings (can use both own code,
	like psycopg 1.x or PQescapeString from lipq.)

2003-07-21  Federico Di Gregorio  <fog@debian.org>

	* connection_type.c (psyco_conn_close): added .close()
	method. wow.

	* cursor_*.c: added basic cursor interface (new-style.)

2003-07-20  Federico Di Gregorio  <fog@debian.org>

	* psycopg/*: beginning of new source layout. if you think this
	changelog is somewhat empty, you're right. look at
	doc/ChangeLog-1.x for psycopg 1.x changelog just before the
	branch.

<|MERGE_RESOLUTION|>--- conflicted
+++ resolved
@@ -1,4 +1,16 @@
-<<<<<<< HEAD
+2006-09-01  Federico Di Gregorio  <fog@initd.org>
+
+	* psycopg/connection_type.c: merged in double mutex destroy patch
+	from Joerg Sonnenberger.
+
+	* Implemented large objects support.
+
+	* psycopg/connection_int.c: removed increment of self->mark,
+	now it is done directly in pqpath.c to make sure even the
+	large object support gets it.
+
+	* Starting 2.1 development.
+
 2008-04-21  James Henstridge  <james@jamesh.id.au>
 
 	* tests/test_quote.py (QuotingTestCase.test_unicode): If the
@@ -479,20 +491,6 @@
 
 	* Applied patch from Jason Erickson to make psycopg build
 	again on win32 (closes: #132).
-=======
-2006-09-01  Federico Di Gregorio  <fog@initd.org>
-
-	* psycopg/connection_type.c: merged in double mutex destroy patch
-	from Joerg Sonnenberger.
-
-	* Implemented large objects support.
-
-	* psycopg/connection_int.c: removed increment of self->mark,
-	now it is done directly in pqpath.c to make sure even the
-	large object support gets it.
-
-	* Starting 2.1 development.
->>>>>>> 31ef9355
 
 2006-09-30  Federico Di Gregorio  <fog@initd.org>
 
